# Getting started
<<<<<<< HEAD
=======

- [Installation](#installation)
- [Data Preparation](#data-preparation)
- [Body Model Preparation (Optional)](#body-model-preparation-optional)
- [Inference](#inference)
- [Evaluation](#evaluation)
- [Training](#training)
- [More tutorials](#more-tutorials)
>>>>>>> 3a702eb5

## Installation

Please refer to [installation.md](./installation.md) for installation.

## Data Preparation

Please refer to [data_preparation.md](./dataset_preparation.md) for data preparation.

## Body Model Preparation (Optional)

If you want to obtain keypoints3d, the body model is not necessary.
If you want to infer SMPL as well, you can prepare the body_model as follows.

- [SMPL](https://smpl.is.tue.mpg.de/) v1.0 is used in our experiments.
  - Neutral model can be downloaded from [SMPLify](https://smplify.is.tue.mpg.de/).
  - All body models have to be renamed in `SMPL_{GENDER}.pkl` format. <br/>
    For example, `mv basicModel_neutral_lbs_10_207_0_v1.0.0.pkl SMPL_NEUTRAL.pkl`
- [smpl_mean_params.npz](https://openmmlab-share.oss-cn-hangzhou.aliyuncs.com/mmhuman3d/models/smpl_mean_params.npz?versionId=CAEQHhiBgICN6M3V6xciIDU1MzUzNjZjZGNiOTQ3OWJiZTJmNThiZmY4NmMxMTM4)

Download the above resources and arrange them in the following file structure:

```text
xrmocap
├── xrmocap
├── docs
├── tests
├── tools
├── configs
└── data
    └── body_models
        ├── smpl_mean_params.npz
        └── smpl
            ├── SMPL_FEMALE.pkl
            ├── SMPL_MALE.pkl
            └── SMPL_NEUTRAL.pkl
```

## Inference

We provide a demo script to estimate SMPL parameters for single-person or multi-person from multi-view synchronized input images or videos. With this demo script, you only need to choose a method, we currently support two types of methods, namely, optimization-based approaches and end-to-end learning algorithms, specify a few arguments, and then you can get the estimated results.

<<<<<<< HEAD
We assume that the cameras have been calibrated. If you want to know more about camera calibration, refer to [XRPrimer](https://github.com/openxrlab/xrprimer/blob/main/docs/en/tool/calibrate_pinhole_cameras.md) for more details.

### Perception Model

 -  **Prepare CamStyle models**:
=======
We assume that the cameras have been calibrated. If you want to know more about camera calibration, refer to [XRPrimer](https://github.com/openxrlab/xrprimer/blob/main/docs/en/tools/calibrate_multiple_cameras.md) for more details.


### Perception Model

Prepare perceptions models, including detection, 2d pose estimation, tracking and CamStyle models.
>>>>>>> 3a702eb5

```
sh scripts/download_weight.sh
```
You could find `resnet50_reid_camstyle.pth.tar` in `weight` file.

### Single Person

Currently, we only provide optimization-based method for single person estimation.

1. Download a `.smc` file from [humman dataset](https://drive.google.com/drive/folders/17dinze70MWL5PmB9-Mw36zUjkrQvwb-J).
2. Extract the 7z file.

```bash
<<<<<<< HEAD
# @gy
=======
7z x p000127_a000007.7z
>>>>>>> 3a702eb5
```

3. Run [process_smc](./tools/process_smc.md) tool.

<<<<<<< HEAD
### Multiple People

#### Optimization-based methods

For optimization-based approaches, it does not require any pretrained model. Taking [MVPose](https://zju3dv.github.io/mvpose/) as an example, it can be run as
=======
```bash
mkdir xrmocap_data/humman
python tools/process_smc.py \
	--estimator_cofig configs/humman_mocap/mview_sperson_smpl_estimator.py \
	--smc_path p000127_a000007.smc \
	--output_dir xrmocap_data/humman/p000127_a000007_output \
	--visualize
```


### Multiple People

A small test dataset for quick demo can be downloaded [here](https://openxrlab-share.oss-cn-hongkong.aliyuncs.com/xrmocap/example_resources/Shelf_50.zip). It contains 50 frames from the Shelf sequence, with 5 camera views calibrated and synchronized.

#### Optimization-based methods

For optimization-based approaches, it does not require any pretrained model. Taking [MVPose](../../configs/mvpose/) as an example, it can be run on Shelf_50 as
>>>>>>> 3a702eb5

```bash
Coming soon!
```

Some useful configs are explained here:

 - If you want to use tracing on the input sequence, you can set `use_kalman_tracking` to True in config file.

#### Learning-based methods

<<<<<<< HEAD
For learning-based methods, we provide pretrained models in [model_zoo](), it can be downloaded and run the script as below.
=======
For learning-based methods, it resorts to an end-to-end learning scheme so as to require training before inference.
Taking [MvP](../../configs/mvp/) as an example, we can download [pretrained MvP model](https://openxrlab-share.oss-cn-hongkong.aliyuncs.com/xrmocap/weight/mvp/xrmocap_mvp_shelf-22d1b5ed_20220831.pth) and run it on Shelf_50 as:

1. Install `Deformable` package

Download the [`./ops`](https://github.com/sail-sg/mvp/tree/main/lib/models/ops) folder, rename and place the folder as `xrmocap/model/deformable`. Install `Deformable` by running:
```
cd xrmocap/model/deformable/
sh make.sh
```

2. Download data and run demo
>>>>>>> 3a702eb5

```bash
# download data
mkdir -p xrmocap_data
wget https://openxrlab-share.oss-cn-hongkong.aliyuncs.com/xrmocap/example_resources/Shelf_50.zip -P xrmocap_dataa
cd xrmocap_data/ && unzip -q Shelf_50.zip && rm Shelf_50.zip && cd ..

# download pretrained model
mkdir -p weight/mvp
wget https://openxrlab-share.oss-cn-hongkong.aliyuncs.com/xrmocap/weight/mvp/xrmocap_mvp_shelf-22d1b5ed_20220831.pth -P weight/mvp

sh ./scripts/eval_mvp.sh 1 configs/mvp/shelf_config/mvp_shelf_50.py weight/mvp/xrmocap_mvp_shelf-22d1b5ed_20220831.pth
```

For detailed tutorials about dataset preparation, model weights and checkpoints download for learning-based methods, please refer to the [training tutorial](./tools/train_model.md) and [evaluation tutorial](./tools/eval_model.md).


## Evaluation

### Evaluate with a single GPU / multiple GPUs

#### Optimization-based methods

<<<<<<< HEAD
Evaluate on the Shelf/Campus/CMU Panoptic datasets

=======
>>>>>>> 3a702eb5
- Evaluate on the Shelf dataset and run the tool without tracking.

```bash
python tools/mview_mperson_evaluation.py \
      --enable_log_file \
      --evaluation_config configs/mvpose/shelf_config/eval_keypoints3d.py
```

- Evaluate on the Shelf dataset and run the tool with tracking.

```bash
python tools/mview_mperson_evaluation.py \
      --enable_log_file \
      --evaluation_config configs/mvpose_tracking/shelf_config/eval_keypoints3d.py
```

#### Learning-based methods
<<<<<<< HEAD

For learning-based methods, with the downloaded pretrained models from [model_zoo]():
=======
>>>>>>> 3a702eb5

For learning-based methods, more details about dataset preparation, model weights and checkpoints download can be found at [evaluation tutorial](./tools/eval_model.md).

With the downloaded pretrained MvP models from [model_zoo](./benchmark.md):

```shell
sh ./scripts/val_mvp.sh ${NUM_GPUS} ${CFG_FILE} ${MODEL_PATH}
```

Example:
```shell
sh ./scripts/val_mvp.sh 8 configs/mvp/shelf_config/mvp_shelf.py weight/xrmocap_mvp_shelf.pth.tar
```


### Evaluate with slurm

If you can run XRMoCap on a cluster managed with [slurm](https://slurm.schedmd.com/), you can use the script `scripts/slurm_eval_mvp.sh`.

```shell
sh ./scripts/slurm_eval_mvp.sh ${PARTITION} ${NUM_GPUS} ${CFG_FILE} ${MODEL_PATH}
```

Example:
```shell
sh ./scripts/slurm_eval_mvp.sh ${PARTITION} 8 configs/mvp/shelf_config/mvp_shelf.py weight/xrmocap_mvp_shelf.pth.tar
```


## Training

Training is only applicable to learning-based methods.

### Training with a single / multiple GPUs

To train the learning-based model, such as a MvP model, follow the [training tutorial](./tools/train_model.md) to prepare the datasets and pre-trained weights:

```
<<<<<<< HEAD

Example: using 1 GPU to train MvP.
```shell
python tools/train.py ${CONFIG_FILE} ${WORK_DIR} --gpus 1 --no-validate
=======
sh ./scripts/train_mvp.sh ${NUM_GPUS} ${CFG_FILE}
```
Example:

```
sh ./scripts/train_mvp.sh 8 configs/mvp/campus_config/mvp_campus.py

>>>>>>> 3a702eb5
```

### Training with Slurm

If you can run XRMoCap on a cluster managed with [slurm](https://slurm.schedmd.com/), you can use the script `scripts/slurm_train_mvp.sh`.

```shell
sh ./scripts/slurm_train_mvp.sh ${PARTITION} ${NUM_GPUS} ${CFG_FILE}
```
Example:
```shell
sh ./scripts/slurm_train_mvp.sh ${PARTITION} 8 configs/mvp/shelf_config/mvp_shelf.py
```


## More Tutorials

- [Introduction](./tutorials/introduction.md)
- [Config](./tutorials/config.md)
- [New dataset](./tutorials/new_dataset.md)
- [New module](./tutorials/new_module.md)<|MERGE_RESOLUTION|>--- conflicted
+++ resolved
@@ -1,6 +1,4 @@
 # Getting started
-<<<<<<< HEAD
-=======
 
 - [Installation](#installation)
 - [Data Preparation](#data-preparation)
@@ -9,7 +7,6 @@
 - [Evaluation](#evaluation)
 - [Training](#training)
 - [More tutorials](#more-tutorials)
->>>>>>> 3a702eb5
 
 ## Installation
 
@@ -52,20 +49,12 @@
 
 We provide a demo script to estimate SMPL parameters for single-person or multi-person from multi-view synchronized input images or videos. With this demo script, you only need to choose a method, we currently support two types of methods, namely, optimization-based approaches and end-to-end learning algorithms, specify a few arguments, and then you can get the estimated results.
 
-<<<<<<< HEAD
-We assume that the cameras have been calibrated. If you want to know more about camera calibration, refer to [XRPrimer](https://github.com/openxrlab/xrprimer/blob/main/docs/en/tool/calibrate_pinhole_cameras.md) for more details.
+We assume that the cameras have been calibrated. If you want to know more about camera calibration, refer to [XRPrimer](https://github.com/openxrlab/xrprimer/blob/main/docs/en/tools/calibrate_multiple_cameras.md) for more details.
+
 
 ### Perception Model
 
- -  **Prepare CamStyle models**:
-=======
-We assume that the cameras have been calibrated. If you want to know more about camera calibration, refer to [XRPrimer](https://github.com/openxrlab/xrprimer/blob/main/docs/en/tools/calibrate_multiple_cameras.md) for more details.
-
-
-### Perception Model
-
 Prepare perceptions models, including detection, 2d pose estimation, tracking and CamStyle models.
->>>>>>> 3a702eb5
 
 ```
 sh scripts/download_weight.sh
@@ -80,22 +69,11 @@
 2. Extract the 7z file.
 
 ```bash
-<<<<<<< HEAD
-# @gy
-=======
 7z x p000127_a000007.7z
->>>>>>> 3a702eb5
 ```
 
 3. Run [process_smc](./tools/process_smc.md) tool.
 
-<<<<<<< HEAD
-### Multiple People
-
-#### Optimization-based methods
-
-For optimization-based approaches, it does not require any pretrained model. Taking [MVPose](https://zju3dv.github.io/mvpose/) as an example, it can be run as
-=======
 ```bash
 mkdir xrmocap_data/humman
 python tools/process_smc.py \
@@ -113,7 +91,8 @@
 #### Optimization-based methods
 
 For optimization-based approaches, it does not require any pretrained model. Taking [MVPose](../../configs/mvpose/) as an example, it can be run on Shelf_50 as
->>>>>>> 3a702eb5
+
+For optimization-based approaches, it does not require any pretrained model. Taking [MVPose](https://zju3dv.github.io/mvpose/) as an example, it can be run as
 
 ```bash
 Coming soon!
@@ -125,9 +104,6 @@
 
 #### Learning-based methods
 
-<<<<<<< HEAD
-For learning-based methods, we provide pretrained models in [model_zoo](), it can be downloaded and run the script as below.
-=======
 For learning-based methods, it resorts to an end-to-end learning scheme so as to require training before inference.
 Taking [MvP](../../configs/mvp/) as an example, we can download [pretrained MvP model](https://openxrlab-share.oss-cn-hongkong.aliyuncs.com/xrmocap/weight/mvp/xrmocap_mvp_shelf-22d1b5ed_20220831.pth) and run it on Shelf_50 as:
 
@@ -140,7 +116,6 @@
 ```
 
 2. Download data and run demo
->>>>>>> 3a702eb5
 
 ```bash
 # download data
@@ -164,11 +139,6 @@
 
 #### Optimization-based methods
 
-<<<<<<< HEAD
-Evaluate on the Shelf/Campus/CMU Panoptic datasets
-
-=======
->>>>>>> 3a702eb5
 - Evaluate on the Shelf dataset and run the tool without tracking.
 
 ```bash
@@ -186,11 +156,6 @@
 ```
 
 #### Learning-based methods
-<<<<<<< HEAD
-
-For learning-based methods, with the downloaded pretrained models from [model_zoo]():
-=======
->>>>>>> 3a702eb5
 
 For learning-based methods, more details about dataset preparation, model weights and checkpoints download can be found at [evaluation tutorial](./tools/eval_model.md).
 
@@ -206,6 +171,7 @@
 ```
 
 
+
 ### Evaluate with slurm
 
 If you can run XRMoCap on a cluster managed with [slurm](https://slurm.schedmd.com/), you can use the script `scripts/slurm_eval_mvp.sh`.
@@ -229,12 +195,6 @@
 To train the learning-based model, such as a MvP model, follow the [training tutorial](./tools/train_model.md) to prepare the datasets and pre-trained weights:
 
 ```
-<<<<<<< HEAD
-
-Example: using 1 GPU to train MvP.
-```shell
-python tools/train.py ${CONFIG_FILE} ${WORK_DIR} --gpus 1 --no-validate
-=======
 sh ./scripts/train_mvp.sh ${NUM_GPUS} ${CFG_FILE}
 ```
 Example:
@@ -242,7 +202,6 @@
 ```
 sh ./scripts/train_mvp.sh 8 configs/mvp/campus_config/mvp_campus.py
 
->>>>>>> 3a702eb5
 ```
 
 ### Training with Slurm
